import sys
import copy
from Parser.expr import Expression
from abc import ABCMeta, abstractmethod
from Grounder.RDDLModel import RDDLModel
import itertools
# import RDDLModel

# AGGREG_OPERATION_STRING_LIST = ["sum","prod","max","min","avg"]
# AGGREG_RECURSIVE_OPERATION_STRING_MAPPED_LIST = ["+","*","max","min","+"]
# QUANTIFIER_OPERATION_STRING_LIST = ["forall","exists"]
# QUANTIFIER_RECURSIVE_OPERATION_STRING_MAPPED_LIST = ["&","|"]

AGGREG_OPERATION_LIST = ["prod", "sum", "avg", "minimum", "maximum", "forall", "exists"]
AGGREG_RECURSIVE_OPERATION_INDEX_MAPPED_LIST = ["*", "+", "+", "<", ">", "&", "|"]
AGGREG_OP_TO_STRING_DICT = dict(zip(AGGREG_OPERATION_LIST,AGGREG_RECURSIVE_OPERATION_INDEX_MAPPED_LIST))



class Grounder(metaclass=ABCMeta):
    @abstractmethod
    def Ground(self):
        pass


class RDDLGroundedGrounder(Grounder):
    def __init__(self, RDDL_AST):
        super(RDDLGroundedGrounder, self).__init__()
        self._AST = RDDL_AST
        # self._Model = None
        self._actions = {}
        self._nonfluents = {}
        self._states = {}
        self._nextstates = {}
        self._prevstates = {}
        self._init_state = {}
        self._cpfs = {}
        self._cpforder = {0 : []}
        self._derived = {}
        self._interm = {}

        self._reward = None
        self._preconditions = []
        self._invariants = []

        self._actionsranges = {}
        self._statesranges = {}


    def Ground(self):
        # there are no objects or types in grounded domains

        # initialize the Model object
        model = RDDLModel()

        # ground pvariables and appropriate cpfs if applicable
        # update pvariables
        self._groundPvariables()

        # update non_fluents values in case the default values were overridden in the instance
        self._groundNonfluents()

        # ground init_state
        self._groundInitState()

        # ground reward
        self._groundReward()

        # ground constraints
        self._groundPreConstraints()

        # update model object
        model.states = self._states
        model.actions = self._actions
        model.nonfluents = self._nonfluents
        model.next_state = self._nextstates
        model.prev_state = self._prevstates
        model.init_state = self._init_state
        model.cpfs = self._cpfs
        model.cpforder = self._cpforder
        model.reward = self._reward
        model.preconditions = self._preconditions
        model.invariants = self._invariants
        model.derived = self._derived
        model.interm = self._interm

        # new properties
        model.max_allowed_actions = self._groundMaxActions()
        model.horizon = self._groundHorizon()
        model.discount = self._groundDiscount()
        model.actionsranges = self._actionsranges
        model.statesranges = self._statesranges
        # new properties

        return model

    def _groundHorizon(self):
        return self._AST.instance.horizon

    def _groundMaxActions(self):
        numactions = self._AST.instance.max_nondef_actions
        if numactions == "pos-inf":
            return len(self._actions)
        else:
            return int(numactions)

    def _groundDiscount(self):
        return self._AST.instance.discount

    def _groundPvariables(self):
        for pvariable in self._AST.domain.pvariables:
            name = pvariable.name
            if pvariable.fluent_type == 'non-fluent':
                self._nonfluents[name] = pvariable.default
            elif pvariable.fluent_type == 'action-fluent':
                self._actions[name] = pvariable.default
                self._actionsranges[name] = pvariable.range
            elif pvariable.fluent_type == 'state-fluent':
                cpf = None
                next_state = name + '\''
                for cpfs in self._AST.domain.cpfs[1]:
                    if cpfs.pvar[1][0] == next_state:
                        cpf = cpfs
                if cpf is not None:
                    self._states[name] = pvariable.default
                    self._statesranges[name] = pvariable.range
                    self._nextstates[name] = next_state
                    self._prevstates[next_state] = name
                    self._cpfs[next_state] = cpf
                    self._cpforder[0].append(name)
            elif pvariable.fluent_type == 'derived-fluent':
                cpf = None
                for cpfs in self._AST.domain.derived_cpfs:
                    if cpfs.pvar[1][0] == name:
                        cpf = cpfs
                if cpf is not None:
                    self._derived[name] = pvariable.default
                    self._cpfs[name] = cpf
                    level = pvariable.level
                    if level is None:
                        level = 1
                    if level in self._cpforder:
                        self._cpforder[level].append(name)
                    else:
                        self._cpforder[level] = [name]
            elif pvariable.fluent_type == 'interm-fluent':
                cpf = None
                for cpfs in self._AST.domain.intermediate_cpfs:
                    if cpfs.pvar[1][0] == name:
                        cpf = cpfs
                if cpf is not None:
                    self._interm[name] = pvariable.default
                    self._cpfs[name] = cpf
                    level = pvariable.level
                    if level is None:
                        level = 1
                    if level in self._cpforder:
                        self._cpforder[level].append(name)
                    else:
                        self._cpforder[level] = [name]

    def _groundNonfluents(self):
        if hasattr(self._AST.non_fluents, "init_non_fluent"):
            for init_vals in self._AST.non_fluents.init_non_fluent:
                key = init_vals[0][0]
                val = init_vals[1]
                self._nonfluents[key] = val

    def _groundInitState(self):
        self._init_state = self._states.copy()
        if hasattr(self._AST.instance, "init_state"):
            for init_vals in self._AST.instance.init_state:
                key = init_vals[0][0]
                val = init_vals[1]
                self._init_state[key] = val

    def _groundReward(self):
        self._reward = self._AST.domain.reward

    def _groundPreConstraints(self):
        if hasattr(self._AST.domain, "preconds"):
            for precond in self._AST.domain.preconds:
                self._preconditions.append(precond)

        if hasattr(self._AST.domain, "invariants"):
            for inv in self._AST.domain.invariants:
                self._invariants.append(inv)

class RDDLGrounder(Grounder):
    def __init__(self, RDDL_AST):
        super(RDDLGrounder, self).__init__()
        self.AST = RDDL_AST
        self.objects = {}
        self.objects_rev = {}
        self.nonfluents = {}
        self.states = {}
        self.nextstates = {}
        self.dynamicstate = {}
        self.actions = {}
        self.derived = {}
        self.interm = {}


    def Ground(self):
        # get all the objects is the problem
        self.objects = {}
        self.objects_rev = {}
        if self.AST.non_fluents.objects[0] is None:
            self.objects = None
            self.objects_rev = None
        else:
            for type in self.AST.non_fluents.objects:
                self.objects[type[0]] = type[1]
                for obj in type[1]:
                    self.objects_rev[obj] = type[0]

        # ground pvariables
        for pvariable in self.AST.domain.pvariables:
            name = pvariable.name
            if pvariable.arity > 0:
                variations = self._groundObjects(pvariable.param_types)
                grounded = self._generateName(name, variations)
            else:
                grounded = [name]
            if pvariable.fluent_type == 'non-fluent':
                for g in grounded:
                    self.nonfluents[g] = pvariable.default
            elif pvariable.fluent_type == 'state-fluent':
                for g in grounded:
                    self.states[g] = pvariable.default
                    l = len(name)
                    next_state = g[:l] + '\'' + g[l:]
                    self.nextstates[next_state] = g
            elif pvariable.fluent_type == 'action-fluent':
                for g in grounded:
                    self.actions[g] = pvariable.default
            elif pvariable.fluent_type == 'derived-fluent':
                for g in grounded:
                    self.derived[g] = pvariable.default
            elif pvariable.fluent_type == 'interm-fluent':
                for g in grounded:
                    self.interm[g] = pvariable.default
        #----NOW LOOP AGAIN, with all the state variable and property grounding options done
        #---this lets us ground the cpfs, rewards and constraints more easily
        for pvariable in self.AST.domain.pvariables:
            name = pvariable.name
            if pvariable.arity > 0:
                variations = self._groundObjects(pvariable.param_types)
                grounded = self._generateName(name, variations)
            else:
                grounded = [name]
            if pvariable.fluent_type == 'state-fluent':
                # find cpf
                for cpfs in self.AST.domain.cpfs[1]:
                    if cpfs.pvar[1][0] == name +'\'':
                        cpf = cpfs
                        break #added to avoid going over all cpfs, as soon as we have the target one, we stop the loop
                # ground state, init state and cpf
                for g in grounded:
                    l = len(name)
                    # next_state = g[:l] + '\'' + g[l:]
                    self._groundCPF(name, cpf, g)
        return

    def _groundObjects(self, args):
        list = []
        new_list = []
        for type in args:
            objs = self.objects[type]

            if len(list) == 0:
                new_list = [[obj] for obj in objs]
            else:
                for l in list:
                    for obj in objs:
                        new_l = l.copy()
                        new_l.append(obj)
                        new_list.append(new_l)
            list = new_list
            new_list = []
        return list

    def _generateName(self, name, list):
        names = []
        for variation in list:
            names.append(name + '(' +  ','.join(variation) + ')')
        return names

    def InitGround(self):
        # init non fluents
        # print(self.AST.non_fluent_size)
        if hasattr(self.AST.non_fluents, "init_non_fluent"):
            for init_vals in self.AST.non_fluents.init_non_fluent:
                key = init_vals[0][0] + '(' + ','.join(init_vals[0][1]) + ')'
                val = init_vals[1]
                self.nonfluents[key] = val

        # init state
        self.dynamicstate = self.states.copy()
        for init_vals in self.AST.instance.init_state:
            if init_vals[0][1] is not None:
                key = init_vals[0][0] + '(' + ','.join(init_vals[0][1]) + ')'
            else:
                key = init_vals[0][0]
            val = init_vals[1]
            self.dynamicstate[key] = val


    def _groundCPF(self, name, cpf, variable):
        # map arguments to actual objects
        args = cpf.pvar[1][1]
        if args is None:
            return cpf
        variable_args = variable[len(name)+1:-1].split(',')
        args = cpf.pvar[1][1]
        args_dic = {}
        for i in range(len(args)):
            args_dic[args[i]] = variable_args[i]
        # parse cpf w.r.t cpf args and variables
        # print(cpf)
        new_cpf = copy.deepcopy(cpf)
        # fix name
        new_name = new_cpf.pvar[1][0] + "("
        for arg in new_cpf.pvar[1][1]:
            new_name = new_name + args_dic[arg]+','
        new_name = new_name[:-1] + ')'

        new_pvar = ('pvar_expr', (new_name, None))
        new_cpf.pvar = new_pvar
<<<<<<< HEAD
        new_cpf = self._scan_expr_tree(new_cpf.expr, args_dic)
        print(new_cpf)
=======
        self._scan_expr_tree(new_cpf.expr, args_dic)
        #print(new_cpf)
>>>>>>> f1a97094

        return new_cpf

    #===================================================
    def do_aggregate_expression_nesting(self,original_dict, new_variables_list, instances_list,\
                                operation_string,expression):
        """
        Args:
            original_dict:
            new_variables_list:
            instances_list:
            operation_string:
            expression:
        Returns:
        Summary: expands the dictionary with the object instances for the variables passed in;
        NOTE that the order of variables, and order of elements in each entry of instances_set should line up.
        With the expanded dictionary, creates an expression of the type specified in "operation_String"
        the lhs (first) argument would be an instance from the set, and rhs would be from
        recursively calling this function with a reduced set, and the original dictionary.
        """

        #todo create expression with the type passed in
        # the first argument (lhs) will have an updated dictionary based on the objects spec'd
        # in the set definition (gets one instance added to the dictionary). We can scan_expression on it
        # for the second arg (righ hand side), we will recursively call this func with a reduced set of objects
        if len(instances_list) == 1:
            # this case CAN happen, if there is only one object of the type specified
            # which can be due to misspec or due to a difficult constraint satisfaction in set definition,
            # that varies over instances
            updated_dict = copy.deepcopy(original_dict)
            updated_dict.update(dict(zip(new_variables_list, instances_list[0])))
            new_expr = self._scan_expr_tree(expression,updated_dict)
        elif len(instances_list) == 2:  # normal base case
            new_children = []
            lhs_updated_dict = copy.deepcopy(original_dict)
            lhs_updated_dict.update(dict(zip(new_variables_list, instances_list[0])))
            new_children.append(self._scan_expr_tree(expression,lhs_updated_dict))
            rhs_updated_dict = copy.deepcopy(original_dict)
            rhs_updated_dict.update(dict(zip(new_variables_list, instances_list[1])))
            new_children.append(self._scan_expr_tree(expression, rhs_updated_dict))
            #even if it is a max or min operation, when there are only 2 left, we just do "> or <"
            new_expr = Expression((operation_string, tuple(new_children)))
        else: # recursive case
            if operation_string in ["+","*","&","|"]: #those ">,<" are for the min and max respectively
                new_children = []
                lhs_updated_dict = copy.deepcopy(original_dict)
                lhs_updated_dict.update(dict(zip(new_variables_list, instances_list[0])))
                instances_list = instances_list[1:] #remove the first element before the recursion, simple.
                new_children.append(self._scan_expr_tree(expression,lhs_updated_dict))
                new_children.append(self.do_aggregate_expression_nesting(
                    original_dict, new_variables_list, instances_list, \
                    operation_string, expression ))
                new_expr = Expression((operation_string, tuple(new_children)))
            else: # handling the min and max case
                # this is done by comparing two at a time, and recursively calling with the remainder of the list
                # keeping the one that "wins" the comparison. Eg: if (a > b) then (>, [a,rest of list]) else (>, [b,rest of list])
                # I assume if they are equal, we have a default behavior in the simulator (eg: take first arg)
                lhs_updated_dict = copy.deepcopy(original_dict)
                lhs_updated_dict.update(dict(zip(new_variables_list, instances_list[0])))
                lhs_comparison_arg = self._scan_expr_tree(expression,lhs_updated_dict)
                rhs_updated_dict = copy.deepcopy(original_dict)
                rhs_updated_dict.update(dict(zip(new_variables_list, instances_list[1])))
                rhs_comparison_arg = self._scan_expr_tree(expression,rhs_updated_dict)
                comparison_expression = Expression((operation_string,(lhs_comparison_arg,rhs_comparison_arg)))
                new_expr = Expression(("if", (comparison_expression,
                                       self.do_aggregate_expression_nesting(original_dict, new_variables_list,
                                                    [instances_list[0]]+instances_list[2:], operation_string, expression),
                                       self.do_aggregate_expression_nesting(original_dict, new_variables_list,
                                                                            [instances_list[1]] + instances_list[2:],
                                                                            operation_string, expression)
                                              )))

        #---end else
        return new_expr

    # ===================================================

    def _scan_expr_tree(self, expr, dic):
        """
        Args:
            expr:
            list_dic:
        Returns:
        :Summary:
        """

        if isinstance(expr, tuple):
            pass # return is at end of function
        elif expr.etype[0] == 'pvar':
            if expr.args[1] == None: #should really be etype = constant in parsed tree
                #then it is a constant
                pass #return statement is at end of func as per coding conventions
            elif len(expr.args[1]) > 0:
                new_name = expr.args[0] + '_'
                for arg in expr.args[1]:
                    if arg in dic:
                        new_name = new_name + dic[arg] + '_'
                    else:
                        new_name = new_name + arg + '_'
                new_name = new_name[:-1]
                expr = Expression(('pvar_expr', (new_name, None)))
        elif expr.etype[0] == 'constant':
            pass #the return statement is at the end
        elif expr.etype[0] in ['arithmetic','boolean','relational']:
            new_children = []
            for child in expr.args:
                new_children.append(self._scan_expr_tree(child, dic))
            #if we reached here the expression is either a +,*, or comparator (>,<) or aggregator (sum, product)
            expr = Expression((expr.etype[1], tuple(new_children)))
        elif expr.etype[0] == "aggregation":
            #TODO: as of now the code assumes all the leaf variables/constants are of the right types, or can be reasonably
            # casted into the right type (eg: bool->int or v.v.)
            # however, some type checking would be nice in subsequent versions, and give feedback to the language writer for debugging.
            aggreg_type = expr.etype[1]
            if aggreg_type in AGGREG_OP_TO_STRING_DICT:
                #determine what the recursive op is for the aggreg type. Eg: sum = "+"
                aggreg_recursive_operation_string = AGGREG_OP_TO_STRING_DICT[aggreg_type]
                #--todo only for average operation, we need to first "/ n ", for all others
                # we need to decide the recursive operation symbol "+" or "*" and iterative
                #---first let's collect the instances like (?x,?y) = (x1,y3) that satisfy the set definition passed in
                object_instances_list = []
                instances_def_args = expr.args[0]
                if instances_def_args[0] == 'typed_var': #then we iterate over the objects specified
                    # all even indexes (incl 0) are variable names, all odd indexes are object types
                    var_key_strings_list = [instances_def_args[1][2*x] for x in range(int(len(instances_def_args[1])/2)) ]#like ?x
                    object_type_list = [instances_def_args[1][2*x+1] for x in range(int(len(instances_def_args[1])/2)) ]
                    instance_tuples = [tuple([x]) for x in self.objects[object_type_list[0]]]
                    for var_idx in range(1,len(var_key_strings_list)):
                        instance_tuples = [tuple(list(instance_tuples[i])+ [self.objects[object_type_list[var_idx]][j]]) \
                                            for i in range(len(instance_tuples)) for j in range(len(self.objects[object_type_list[var_idx]]))]
                    object_instances_list= instance_tuples
                    expr = self.do_aggregate_expression_nesting(dic,var_key_strings_list,object_instances_list,
                                aggreg_recursive_operation_string,expr.args[1]) #last arg is the expression with which the aggregation is done
                    if aggreg_type == "avg":
                        num_instances = len(instance_tuples)  # needed if this is an "Avg" operation
                        #then the 'expr' becomes lhs argument and we add a "\ |set_size|" operation
                        children_list = [expr,Expression(('number', num_instances))]
                        #note "expr" would have been an aggregate sum already, the "aggreg_recursive_operation_string" is set for that
                        expr = Expression(("/", tuple(children_list)))
                    #--end if type is average
                #--- end if obj type aggregation

        elif expr.etype[0] == "control": #if statements and such
            # the three arguments are "if" condition, true , and false results
            children_list = [self._scan_expr_tree(expr.args[0],dic),
                             self._scan_expr_tree(expr.args[1],dic),
                             self._scan_expr_tree(expr.args[2],dic)]
            #todo verify the elif statements are in args[2] and what happens if no "else"
            expr = Expression(("if", tuple(children_list)))
        else:
            new_children = []
            for child in expr.args:
                new_children.append(self._scan_expr_tree(child, dic))
            #if we reached here the expression is either a +,*, or comparator (>,<) or aggregator (sum, product)
            expr = Expression((expr.etype[1], tuple(new_children)))
        #--end else
        return expr

    #===============================================

    #===============================================
    def _groundReward(self):
        return

    def _groundConstraints(self):
        return
<|MERGE_RESOLUTION|>--- conflicted
+++ resolved
@@ -327,13 +327,8 @@
 
         new_pvar = ('pvar_expr', (new_name, None))
         new_cpf.pvar = new_pvar
-<<<<<<< HEAD
         new_cpf = self._scan_expr_tree(new_cpf.expr, args_dic)
         print(new_cpf)
-=======
-        self._scan_expr_tree(new_cpf.expr, args_dic)
-        #print(new_cpf)
->>>>>>> f1a97094
 
         return new_cpf
 
