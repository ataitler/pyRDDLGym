--- conflicted
+++ resolved
@@ -206,7 +206,6 @@
 
 
 class RDDLGrounder(Grounder):
-<<<<<<< HEAD
     def __init__(self, RDDL_AST):
         super(RDDLGrounder, self).__init__()
         self.AST = RDDL_AST
@@ -229,6 +228,18 @@
         self.preconditions = []
         self.invariants = []
 
+  def __init__(self, rddl_ast):
+    super(RDDLGrounder, self).__init__()
+    self.AST = rddl_ast
+    self.objects = {}
+    self.objects_rev = {}
+    self.nonfluents = {}
+    self.states = {}
+    self.nextstates = {}
+    self.dynamicstate = {}
+    self.actions = {}
+    self.derived = {}
+    self.interm = {}
 
     #===============================================
 
@@ -295,17 +306,17 @@
         for type in args:
             objs = self.objects[type]
 
-            if len(list) == 0:
-                new_list = [[obj] for obj in objs]
-            else:
-                for l in list:
-                    for obj in objs:
-                        new_l = l.copy()
-                        new_l.append(obj)
-                        new_list.append(new_l)
-            list = new_list
-            new_list = []
-        return list
+      if not obj_list:
+        new_list = [[obj] for obj in objs]
+      else:
+        for l in obj_list:
+          for obj in objs:
+            new_l = l.copy()
+            new_l.append(obj)
+            new_list.append(new_l)
+      obj_list = new_list
+      new_list = []
+    return obj_list
 
     #======================================================
     def _generateName(self, name, list):
@@ -387,15 +398,15 @@
                 val = init_vals[1]
                 self.nonfluents[key] = val
 
-        # init state
-        self.dynamicstate = self.states.copy()
-        for init_vals in self.AST.instance.init_state:
-            if init_vals[0][1] is not None:
-                key = init_vals[0][0] + '(' + ','.join(init_vals[0][1]) + ')'
-            else:
-                key = init_vals[0][0]
-            val = init_vals[1]
-            self.dynamicstate[key] = val
+    # init state
+    self.dynamicstate = self.states.copy()
+    for init_vals in self.AST.instance.init_state:
+      if init_vals[0][1] is not None:
+        key = init_vals[0][0] + '(' + ','.join(init_vals[0][1]) + ')'
+      else:
+        key = init_vals[0][0]
+      val = init_vals[1]
+      self.dynamicstate[key] = val
 
     #=================================================
     def _groundPvariablesAndCPF(self):
@@ -512,180 +523,11 @@
             new_name = new_name + args_dic[arg]+','
         new_name = new_name[:-1] + ')'
 
-        new_pvar = ('pvar_expr', (new_name, None))
-        new_cpf.pvar = new_pvar
-        new_cpf = self._scan_expr_tree(new_cpf.expr, args_dic)
-        print(new_cpf)
-
-        return new_cpf
-
-    #===================================================
-    def do_aggregate_expression_nesting(self,original_dict, new_variables_list, instances_list,\
-                                operation_string,expression):
-        """
-=======
-
-  def __init__(self, rddl_ast):
-    super(RDDLGrounder, self).__init__()
-    self.AST = rddl_ast
-    self.objects = {}
-    self.objects_rev = {}
-    self.nonfluents = {}
-    self.states = {}
-    self.nextstates = {}
-    self.dynamicstate = {}
-    self.actions = {}
-    self.derived = {}
-    self.interm = {}
-
-  def Ground(self):
-    # get all the objects is the problem
-    self.objects = {}
-    self.objects_rev = {}
-    if self.AST.non_fluents.objects[0] is None:
-      self.objects = None
-      self.objects_rev = None
-    else:
-      for obj_type in self.AST.non_fluents.objects:
-        self.objects[obj_type[0]] = obj_type[1]
-        for obj in obj_type[1]:
-          self.objects_rev[obj] = obj_type[0]
-
-    # ground pvariables
-    for pvariable in self.AST.domain.pvariables:
-      name = pvariable.name
-      if pvariable.arity > 0:
-        variations = self._groundObjects(pvariable.param_types)
-        grounded = self._generateName(name, variations)
-      else:
-        grounded = [name]
-      if pvariable.fluent_type == 'non-fluent':
-        for g in grounded:
-          self.nonfluents[g] = pvariable.default
-      elif pvariable.fluent_type == 'state-fluent':
-        for g in grounded:
-          self.states[g] = pvariable.default
-          l = len(name)
-          next_state = g[:l] + '\'' + g[l:]
-          self.nextstates[next_state] = g
-      elif pvariable.fluent_type == 'action-fluent':
-        for g in grounded:
-          self.actions[g] = pvariable.default
-      elif pvariable.fluent_type == 'derived-fluent':
-        for g in grounded:
-          self.derived[g] = pvariable.default
-      elif pvariable.fluent_type == 'interm-fluent':
-        for g in grounded:
-          self.interm[g] = pvariable.default
-    # NOW LOOP AGAIN, with all the state variable and property
-    # grounding options done. This lets us ground the cpfs, rewards, and
-    # constraints more easily.
-    all_grounded_cpfs = []
-    for pvariable in self.AST.domain.pvariables:
-      name = pvariable.name
-      if pvariable.arity > 0:
-        variations = self._groundObjects(pvariable.param_types)
-        grounded = self._generateName(name, variations)
-      else:
-        grounded = [name]
-      if pvariable.fluent_type == 'state-fluent':
-        # find cpf
-        cpf = None
-        for cpfs in self.AST.domain.cpfs[1]:
-          if cpfs.pvar[1][0] == name + '\'':
-            cpf = cpfs
-            break  # Avoid going over all cpfs, as soon as we have the
-            # target one, we stop the loop.
-        # Ground state, init state and cpf:
-        if cpf is None:
-          warnings.warn('No conditional prob func found for ' + name)
-        for g in grounded:
-          # l = len(name)
-          # next_state = g[:l] + '\'' + g[l:]
-          all_grounded_cpfs.append(self._groundCPF(name, cpf, g))
-    # End second for loop through the pvariables for grounding cpf
-    # update the RDDL model to be the grounded expressions.
-    self.AST.domain.cpfs = (self.AST.domain.cpfs[0], all_grounded_cpfs
-                           )  # Replacing the previous lifted entries.
-    self.AST.domain.reward = self._scan_expr_tree(
-        self.AST.domain.reward, {})  # Empty dictionary at this level.
-    return
-
-  def _groundObjects(self, args):
-    obj_list = []
-    new_list = []
-    for arg_type in args:
-      objs = self.objects[arg_type]
-
-      if not obj_list:
-        new_list = [[obj] for obj in objs]
-      else:
-        for l in obj_list:
-          for obj in objs:
-            new_l = l.copy()
-            new_l.append(obj)
-            new_list.append(new_l)
-      obj_list = new_list
-      new_list = []
-    return obj_list
-
-  def _generateName(self, name, list):
-    names = []
-    for variation in list:
-      names.append(name + '(' + ','.join(variation) + ')')
-    return names
-
-  def InitGround(self):
-    """Initialize non fluents."""
-    if hasattr(self.AST.non_fluents, 'init_non_fluent'):
-      for init_vals in self.AST.non_fluents.init_non_fluent:
-        key = init_vals[0][0] + '(' + ','.join(init_vals[0][1]) + ')'
-        val = init_vals[1]
-        self.nonfluents[key] = val
-
-    # init state
-    self.dynamicstate = self.states.copy()
-    for init_vals in self.AST.instance.init_state:
-      if init_vals[0][1] is not None:
-        key = init_vals[0][0] + '(' + ','.join(init_vals[0][1]) + ')'
-      else:
-        key = init_vals[0][0]
-      val = init_vals[1]
-      self.dynamicstate[key] = val
-
-  def _groundCPF(self, name, cpf, variable):
-    """Map arguments to actual objects."""
-    args = cpf.pvar[1][1]
-    if args is None:
-      return cpf
-    variable_args = variable[len(name) + 1:-1].split(',')
-    args_dic = {}
-    if len(args) != len(variable_args):
-      raise ValueError(
-          f'Ground instance {variable} is of arity {len(variable_args)} but '
-          f'was expected to be of arity {len(args)} according to declaration.')
-    for arg, vararg in zip(args, variable_args):
-      args_dic[arg] = vararg
-    # Parse cpf w.r.t cpf args and variables.
-    new_cpf = copy.deepcopy(cpf)
-    # Fix name.
-    new_name = new_cpf.pvar[1][0] + '('
-    for arg in new_cpf.pvar[1][1]:
-      new_name = new_name + args_dic[arg] + ','
-    new_name = new_name[:-1] + ')'
-    new_pvar = ('pvar_expr', (new_name, None))
-    new_cpf.pvar = new_pvar
-    new_cpf = self._scan_expr_tree(new_cpf.expr, args_dic)
-    print(new_cpf)
-
-    return new_cpf
-
   #===================================================
   def do_aggregate_expression_nesting(self, original_dict, new_variables_list,
                                       instances_list, operation_string,
                                       expression):
     """
->>>>>>> f440a8ef
         Args:
             original_dict:
             new_variables_list:
@@ -789,14 +631,38 @@
         if arg in dic:
           new_name = new_name + dic[arg] + '_'
         else:
-<<<<<<< HEAD
-            new_children = []
-            for child in expr.args:
-                new_children.append(self._scan_expr_tree(child, dic))
-            #if we reached here the expression is either a +,*, or comparator (>,<) or aggregator (sum, product)
-            expr = Expression((expr.etype[1], tuple(new_children)))
-        #--end else
-        return expr
+          new_name = new_name + arg + '_'
+      new_name = new_name[:-1]
+      expr = Expression(('pvar_expr', (new_name, None)))
+    else:
+      raise ValueError(f'Malformed expression {str(expr)}.')
+    return expr
+
+  def _scan_expr_tree_abr(self, expr, dic):
+    new_children = []
+    for child in expr.args:
+      new_children.append(self._scan_expr_tree(child, dic))
+    return Expression((expr.etype[1], tuple(new_children)))
+
+  def _scan_expr_tree_control(self, expr, dic):
+    children_list = [
+        self._scan_expr_tree(expr.args[0], dic),
+        self._scan_expr_tree(expr.args[1], dic),
+        self._scan_expr_tree(expr.args[2], dic)
+    ]
+    # TODO: verify the elif statements are in args[2] and what 
+    # happens if no "else".
+    return Expression(('if', tuple(children_list)))
+
+  def _scan_expr_tree_func(self, expr, dic):
+    new_children = []
+    for child in expr.args:
+      new_children.append(self._scan_expr_tree(child, dic))
+    return Expression(
+        (expr.etype[0], (expr.etype[1], new_children)))  # Only one arg for abs.
+
+  # def _scan_expr_tree_randomvar(self, expr, dic):
+  #   raise NotImplementedError('Random variable grounding not implemented.')
 
 
     #===============================================
@@ -840,130 +706,3 @@
     def _get_discount(self):
         return self.AST.instance.discount
     #===============================================
-=======
-          new_name = new_name + arg + '_'
-      new_name = new_name[:-1]
-      expr = Expression(('pvar_expr', (new_name, None)))
-    else:
-      raise ValueError(f'Malformed expression {str(expr)}.')
-    return expr
-
-  def _scan_expr_tree_abr(self, expr, dic):
-    new_children = []
-    for child in expr.args:
-      new_children.append(self._scan_expr_tree(child, dic))
-    return Expression((expr.etype[1], tuple(new_children)))
-
-  def _scan_expr_tree_control(self, expr, dic):
-    children_list = [
-        self._scan_expr_tree(expr.args[0], dic),
-        self._scan_expr_tree(expr.args[1], dic),
-        self._scan_expr_tree(expr.args[2], dic)
-    ]
-    # TODO: verify the elif statements are in args[2] and what 
-    # happens if no "else".
-    return Expression(('if', tuple(children_list)))
-
-  def _scan_expr_tree_func(self, expr, dic):
-    new_children = []
-    for child in expr.args:
-      new_children.append(self._scan_expr_tree(child, dic))
-    return Expression(
-        (expr.etype[0], (expr.etype[1], new_children)))  # Only one arg for abs.
-
-  # def _scan_expr_tree_randomvar(self, expr, dic):
-  #   raise NotImplementedError('Random variable grounding not implemented.')
-
-  def _scan_expr_tree_aggregation(self, expr, dic):
-    # TODO: as of now the code assumes all the leaf variables/constants are.
-    # of the right types, or can be reasonably cast into the right type
-    # (eg: bool->int or v.v.).
-    # However, some type checking would be nice in subsequent versions,
-    # and give feedback to the language writer for debugging.
-    aggreg_type = expr.etype[1]
-    if aggreg_type in AGGREG_OP_TO_STRING_DICT:
-      # Determine what the recursive op is for the aggreg type. Eg: sum = "+".
-      aggreg_recursive_operation_string = AGGREG_OP_TO_STRING_DICT[aggreg_type]
-      # TODO: only for average operation, we need to first "/ n " for all others
-      # we need to decide the recursive operation symbol "+" or "*" and iterate.
-      # First let's collect the instances like (?x,?y) = (x1,y3) that satisfy,
-      # the set definition passed in.
-      object_instances_list = []
-      instances_def_args = expr.args[0]
-      if instances_def_args[
-          0] == 'typed_var':  # Then we iterate over the objects specified.
-        # All even indexes (incl 0) are variable names,
-        # all odd indexes are object types.
-        var_key_strings_list = [
-            instances_def_args[1][2 * x]
-            for x in range(int(len(instances_def_args[1]) / 2))
-        ]  # Like ?x.
-        object_type_list = [
-            instances_def_args[1][2 * x + 1]
-            for x in range(int(len(instances_def_args[1]) / 2))
-        ]
-        instance_tuples = [
-            tuple([x]) for x in self.objects[object_type_list[0]]
-        ]
-        for var_idx in range(1, len(var_key_strings_list)):
-          instance_tuples = [
-              tuple(
-                  list(instance_tuples[i]) +
-                  [self.objects[object_type_list[var_idx]][j]])
-              for i in range(len(instance_tuples))
-              for j in range(len(self.objects[object_type_list[var_idx]]))
-          ]
-        object_instances_list = instance_tuples
-        expr = self.do_aggregate_expression_nesting(
-            dic, var_key_strings_list, object_instances_list,
-            aggreg_recursive_operation_string, expr.args[1]
-        )  # Last arg is the expression with which the aggregation is done.
-        if aggreg_type == 'avg':
-          num_instances = len(
-              instance_tuples)  # Needed if this is an "Avg" operation.
-          # Then the 'expr' becomes lhs argument and
-          # we add a "\ |set_size|" operation.
-          children_list = [expr, Expression(('number', num_instances))]
-          # Note "expr" would have been an aggregate sum already,
-          # the "aggreg_recursive_operation_string" is set for that.
-          expr = Expression(('/', tuple(children_list)))
-      return expr
-
-  def _scan_expr_tree(self, expr, dic):
-    """Main dispatch method for recursively grounding the expression tree."""
-    scan_expr_tree_noop = lambda expr, _: expr
-    dispatch_dict = {
-        'noop': scan_expr_tree_noop,
-        'pvar': self._scan_expr_tree_pvar,
-        'constant': scan_expr_tree_noop,
-        'arithmetic': self._scan_expr_tree_abr,
-        'boolean': self._scan_expr_tree_abr,
-        'relational': self._scan_expr_tree_abr,
-        'aggregation': self._scan_expr_tree_aggregation,
-        'control': self._scan_expr_tree_control,
-        # Random vars can be ground in the same way as functions.
-        'randomvar': self._scan_expr_tree_func
-    }
-    if isinstance(expr, tuple):
-      expression_type = 'noop'
-    else:
-      expression_type = expr.etype[0]
-    if expression_type in dispatch_dict.keys():
-      return dispatch_dict[expression_type](expr, dic)
-    else:
-      new_children = []
-      for child in expr.args:
-        new_children.append(self._scan_expr_tree(child, dic))
-      # If we reached here the expression is either a +,*, or comparator (>,<),
-      # or aggregator (sum, product).
-      return Expression((expr.etype[1], tuple(new_children)))
-
-  #===============================================
-
-  #===============================================
-  def _groundReward(self):
-    return
-
-  def _groundConstraints(self):
-    return
->>>>>>> f440a8ef
