--- conflicted
+++ resolved
@@ -99,7 +99,6 @@
     #         total_reward += reward
     #     print('trial {}, total reward {}'.format(h, total_reward))
         
-<<<<<<< HEAD
     grounder = RDDLGrounder.RDDLGroundedGrounder(rddl_ast)
     model = grounder.Ground()
     # marsVisual = MarsRoverDisplay(model, grid_size=[50,50], resolution=[500,500])
@@ -117,13 +116,6 @@
 
 
 
-=======
-    # grounder = RDDLGrounder.RDDLGrounder(rddl_ast)
-    # grounder.Ground()
-    # pprint(vars(grounder))
-    
-    # grounder.InitGround()
->>>>>>> ced3641c
     # generator = RDDLGenerator.RDDLGenerator(rddl_ast)
     # rddl = generator.GenerateRDDL()
     # print(rddl)
